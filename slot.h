--- conflicted
+++ resolved
@@ -265,13 +265,8 @@
         return *this;
     }
 
-<<<<<<< HEAD
-    std::optional<int> cancombine(int type) const;
-    bool shouldpremul(int type) const;
-=======
-    int cancombine(int type) const override final;
+    std::optional<int> cancombine(int type) const override final;
     bool shouldpremul(int type) const override final;
->>>>>>> edb5f473
 
     void reset()
     {
