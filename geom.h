--- conflicted
+++ resolved
@@ -12,18 +12,11 @@
 struct vec4;
 
 /**
-<<<<<<< HEAD
  * 2 dimensional vector object with relevant operators
  * 
  * with relevant operators
  */
 template<typename T> 
-=======
- * @brief 2 dimensional vector object
- *
- * with relevant operators
- */
->>>>>>> abbf0dfa
 struct vec2
 {
     union
@@ -164,18 +157,10 @@
 struct svec;
 
 /**
-<<<<<<< HEAD
  * vector3: three dimensional vector object
  * this object finds uses in nearly every part of the engine,
  * including world geometry, mapmodels, particles, projectiles, actors, ai
  */ 
-=======
- * @brief three dimensional vector object
- *
- * this object finds uses in nearly every part of the engine,
- * including world geometry, mapmodels, particles, projectiles, colors, etc
- */
->>>>>>> abbf0dfa
 struct vec
 {
     union
@@ -311,11 +296,7 @@
 
     /**
      * @brief scalar triple product A*(BxC)
-<<<<<<< HEAD
      */ 
-=======
-     */
->>>>>>> abbf0dfa
     float scalartriple(const vec &a, const vec &b) const { return x*(a.y*b.z-a.z*b.y) + y*(a.z*b.x-a.x*b.z) + z*(a.x*b.y-a.y*b.x); }
     float zscalartriple(const vec &a, const vec &b) const { return z*(a.x*b.y-a.y*b.x); } //unused
 
@@ -479,11 +460,7 @@
 
 /**
  * @brief color vector3 (r,g,b)
-<<<<<<< HEAD
  */ 
-=======
- */
->>>>>>> abbf0dfa
 struct bvec
 {
     union
@@ -595,13 +572,8 @@
 
 /**
  * @brief four dimensional vector template
-<<<<<<< HEAD
  * intended to be specialized for any arithmetic type
  */ 
-=======
- * intented to be specialized for any arithmetic type
- */
->>>>>>> abbf0dfa
 template<typename T>
 struct vec4
 {
@@ -806,11 +778,7 @@
  * @brief quaternion object:
  * four component "vector" with three imaginary components
  * used for object rotations (quats have 3 DoF)
-<<<<<<< HEAD
  */ 
-=======
- */
->>>>>>> abbf0dfa
 struct quat : vec4<float>
 {
     quat() {}
@@ -939,21 +907,12 @@
     }
 };
 
-<<<<<<< HEAD
 /** 
  * @brief dual quaternion object
  * 
  * 8 dimensional numbers that are the product of dual numbers and quaternions
  * used for rigid body transformations (like animations) (dualquats have 6 DoF)
  */ 
-=======
-/**
- * @brief dual quaternion object
- *
- * 8 dimensional numbers that are the product of dual numbers and quaternions
- * used for rigid body transformations (like animations) (dualquats have 6 DoF)
- */
->>>>>>> abbf0dfa
 struct dualquat
 {
     quat real, dual;
@@ -1090,11 +1049,7 @@
 };
 
 /**
-<<<<<<< HEAD
- * #brief matrix3: 3x3 matrix
-=======
  * @brief matrix3: 3x3 matrix
->>>>>>> abbf0dfa
  * comprised of three vec3 vectors
  * arranged as follows:
  * [ a1 b1 c1
@@ -1766,13 +1721,8 @@
 
 // DIM: X=0 Y=1 Z=2.
 const int R[3]  = {1, 2, 0}; /**< row */
-<<<<<<< HEAD
 const int C[3]  = {2, 0, 1}; /** col */
 const int D[3]  = {0, 1, 2}; /** depth */
-=======
-const int C[3]  = {2, 0, 1}; /**< col */
-const int D[3]  = {0, 1, 2}; /**< depth */
->>>>>>> abbf0dfa
 
 struct ivec2;
 
@@ -1853,11 +1803,7 @@
 
 /**
  * @brief integer vector2
-<<<<<<< HEAD
  */ 
-=======
- */
->>>>>>> abbf0dfa
 struct ivec2
 {
     union
@@ -1916,11 +1862,7 @@
 
 /**
  * @brief short integer three-vector object
-<<<<<<< HEAD
  */ 
-=======
- */
->>>>>>> abbf0dfa
 struct svec
 {
     union
@@ -1941,13 +1883,8 @@
 inline ivec::ivec(const svec &v) : x(v.x), y(v.y), z(v.z) {}
 
 /**
-<<<<<<< HEAD
  * @brief four dimensional 4x4 array object
  */ 
-=======
- * @brief floating point 4x4 array object
- */
->>>>>>> abbf0dfa
 struct matrix4
 {
     vec4<float> a, b, c, d;
@@ -2274,11 +2211,7 @@
 
 /**
  * @brief half precision floating point object, similar to `float` but with less data bits
-<<<<<<< HEAD
  */ 
-=======
- */
->>>>>>> abbf0dfa
 struct half
 {
     ushort val;
